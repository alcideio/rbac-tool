categories: 
  - 
    labels: 
      - feature
      - enhancement
    title: "🚀 Features"
  - 
    labels: 
      - fix
      - bugfix
      - bug
    title: "🐛 Bug Fixes"
  - 
    label: chore
    title: Maintenance
change-template: "- $TITLE @$AUTHOR (#$NUMBER)"
name-template: "v$NEXT_PATCH_VERSION 🚀"
tag-template: v$NEXT_PATCH_VERSION
template: |
<<<<<<< HEAD
  ## Changes

  $CHANGES 

  Generate Role or ClusterRole resource while reducing the use of wildcards.

  `rbac-minimizer` read from the Kubernetes discovery API the available API Groups and resources,
  and based on the command line options, generate an explicit Role/ClusterRole that avoid wildcards

  Example - 
  ```shell script
  rbac-minimizer  gen --generated-type=Role --deny-resources=secrets.,daemonsets.apps --allowed-verbs=get,list --allowed-groups=,apps,networking.k8s.io
  ```

=======
    ## Changes
    
    $CHANGES 
    
    ## rbac-minimizer
    Generate Role or ClusterRole resource while reducing the use of wildcards.
    
    rbac-generator read from the Kubernetes discovery API the available API Groups and resources,
    and based on the command line options, generate an explicit Role/ClusterRole that avoid wildcards
    
    Example - 
    ```shell script
    rbac-minimizer  gen --generated-type=Role --deny-resources=secrets.,daemonsets.apps --allowed-verbs=get,list --allowed-groups=,apps,networking.k8s.io
    ```
>>>>>>> 7b23da3a
<|MERGE_RESOLUTION|>--- conflicted
+++ resolved
@@ -1,50 +1,33 @@
-categories: 
-  - 
-    labels: 
+categories:
+  -
+    labels:
       - feature
       - enhancement
     title: "🚀 Features"
-  - 
-    labels: 
+  -
+    labels:
       - fix
       - bugfix
       - bug
     title: "🐛 Bug Fixes"
-  - 
+  -
     label: chore
     title: Maintenance
 change-template: "- $TITLE @$AUTHOR (#$NUMBER)"
 name-template: "v$NEXT_PATCH_VERSION 🚀"
 tag-template: v$NEXT_PATCH_VERSION
 template: |
-<<<<<<< HEAD
-  ## Changes
+    ## Changes
 
-  $CHANGES 
+    $CHANGES
 
-  Generate Role or ClusterRole resource while reducing the use of wildcards.
-
-  `rbac-minimizer` read from the Kubernetes discovery API the available API Groups and resources,
-  and based on the command line options, generate an explicit Role/ClusterRole that avoid wildcards
-
-  Example - 
-  ```shell script
-  rbac-minimizer  gen --generated-type=Role --deny-resources=secrets.,daemonsets.apps --allowed-verbs=get,list --allowed-groups=,apps,networking.k8s.io
-  ```
-
-=======
-    ## Changes
-    
-    $CHANGES 
-    
     ## rbac-minimizer
     Generate Role or ClusterRole resource while reducing the use of wildcards.
-    
-    rbac-generator read from the Kubernetes discovery API the available API Groups and resources,
+
+    `rbac-minimizer` read from the Kubernetes discovery API the available API Groups and resources,
     and based on the command line options, generate an explicit Role/ClusterRole that avoid wildcards
-    
-    Example - 
+
+    Example -
     ```shell script
     rbac-minimizer  gen --generated-type=Role --deny-resources=secrets.,daemonsets.apps --allowed-verbs=get,list --allowed-groups=,apps,networking.k8s.io
-    ```
->>>>>>> 7b23da3a
+    ```